"""Commands for operating on bands of datasets."""
import collections
import logging

import click
from cligj import files_inout_arg, format_opt

from .helpers import resolve_inout
from . import options
import rasterio
<<<<<<< HEAD
from rasterio.env import Env
=======
>>>>>>> ccd09e68
from rasterio.compat import zip_longest


# Stack command.
@click.command(short_help="Stack a number of bands into a multiband dataset.")
@files_inout_arg
@options.output_opt
@format_opt
@options.bidx_mult_opt
@options.rgb_opt
@options.force_overwrite_opt
@options.creation_options
@click.pass_context
def stack(ctx, files, output, driver, bidx, photometric, force_overwrite,
          creation_options):
    """Stack a number of bands from one or more input files into a
    multiband dataset.

    Input datasets must be of a kind: same data type, dimensions, etc. The
    output is cloned from the first input.

    By default, rio-stack will take all bands from each input and write them
    in same order to the output. Optionally, bands for each input may be
    specified using a simple syntax:

      --bidx N takes the Nth band from the input (first band is 1).

      --bidx M,N,0 takes bands M, N, and O.

      --bidx M..O takes bands M-O, inclusive.

      --bidx ..N takes all bands up to and including N.

      --bidx N.. takes all bands from N to the end.

    Examples, using the Rasterio testing dataset, which produce a copy.

      rio stack RGB.byte.tif -o stacked.tif

      rio stack RGB.byte.tif --bidx 1,2,3 -o stacked.tif

      rio stack RGB.byte.tif --bidx 1..3 -o stacked.tif

      rio stack RGB.byte.tif --bidx ..2 RGB.byte.tif --bidx 3.. -o stacked.tif

    """
    verbosity = (ctx.obj and ctx.obj.get('verbosity')) or 2
    logger = logging.getLogger('rio')
    try:
        with rasterio.Env(CPL_DEBUG=verbosity > 2):
            output, files = resolve_inout(files=files, output=output,
                                          force_overwrite=force_overwrite)
            output_count = 0
            indexes = []
            for path, item in zip_longest(files, bidx, fillvalue=None):
                with rasterio.open(path) as src:
                    src_indexes = src.indexes
                if item is None:
                    indexes.append(src_indexes)
                    output_count += len(src_indexes)
                elif '..' in item:
                    start, stop = map(
                        lambda x: int(x) if x else None, item.split('..'))
                    if start is None:
                        start = 1
                    indexes.append(src_indexes[slice(start - 1, stop)])
                    output_count += len(src_indexes[slice(start - 1, stop)])
                else:
                    parts = list(map(int, item.split(',')))
                    if len(parts) == 1:
                        indexes.append(parts[0])
                        output_count += 1
                    else:
                        parts = list(parts)
                        indexes.append(parts)
                        output_count += len(parts)

            with rasterio.open(files[0]) as first:
                kwargs = first.meta
                kwargs.update(**creation_options)
                kwargs['transform'] = kwargs.pop('affine')

            kwargs.update(
                driver=driver,
                count=output_count)

            if photometric:
                kwargs['photometric'] = photometric

            with rasterio.open(output, 'w', **kwargs) as dst:
                dst_idx = 1
                for path, index in zip(files, indexes):
                    with rasterio.open(path) as src:
                        if isinstance(index, int):
                            data = src.read(index)
                            dst.write(data, dst_idx)
                            dst_idx += 1
                        elif isinstance(index, collections.Iterable):
                            data = src.read(index)
                            dst.write(data, range(dst_idx, dst_idx + len(index)))
                            dst_idx += len(index)

    except Exception:
        logger.exception("Exception caught during processing")
        raise click.Abort()<|MERGE_RESOLUTION|>--- conflicted
+++ resolved
@@ -8,10 +8,6 @@
 from .helpers import resolve_inout
 from . import options
 import rasterio
-<<<<<<< HEAD
-from rasterio.env import Env
-=======
->>>>>>> ccd09e68
 from rasterio.compat import zip_longest
 
 
