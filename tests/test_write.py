--- conflicted
+++ resolved
@@ -189,19 +189,14 @@
     # (precision varies slightly by platform)
     assert re.search("Pixel Size = \(300.03792\d+,-300.04178\d+\)", info)
 
+
 def test_write_crs_transform_3(tmpdir):
     """Using WKT as CRS."""
     name = str(tmpdir.join("test_write_crs_transform.tif"))
     a = np.ones((100, 100), dtype=rasterio.ubyte) * 127
-<<<<<<< HEAD
-    transform = affine.Affine(300.0379266750948, 0.0, 101985.0,
-                              0.0, -300.041782729805, 2826915.0)
-    crs_wkt = 'PROJCS["UTM Zone 18, Northern Hemisphere",GEOGCS["WGS 84",DATUM["unknown",SPHEROID["WGS84",6378137,298.257223563]],PRIMEM["Greenwich",0],UNIT["degree",0.0174532925199433]],PROJECTION["Transverse_Mercator"],PARAMETER["latitude_of_origin",0],PARAMETER["central_meridian",-75],PARAMETER["scale_factor",0.9996],PARAMETER["false_easting",500000],PARAMETER["false_northing",0],UNIT["Meter",1]]'
-=======
-    transform = [101985.0, 300.0379266750948, 0.0,
-                 2826915.0, 0.0, -300.041782729805]
+    transform = affine.Affine(300.0379266750948, 0.0, 101985.0,
+                              0.0, -300.041782729805, 2826915.0)
     wkt = 'PROJCS["UTM Zone 18, Northern Hemisphere",GEOGCS["WGS 84",DATUM["unknown",SPHEROID["WGS84",6378137,298.257223563]],PRIMEM["Greenwich",0],UNIT["degree",0.0174532925199433]],PROJECTION["Transverse_Mercator"],PARAMETER["latitude_of_origin",0],PARAMETER["central_meridian",-75],PARAMETER["scale_factor",0.9996],PARAMETER["false_easting",500000],PARAMETER["false_northing",0],UNIT["Meter",1]]'
->>>>>>> 96e63f02
     with rasterio.open(
             name, 'w',
             driver='GTiff', width=100, height=100, count=1,
