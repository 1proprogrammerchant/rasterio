"""crs module tests"""

import copy
import json
import logging
import os
import pickle
import subprocess

import pytest

import rasterio
from rasterio._base import _can_create_osr
from rasterio.crs import CRS, epsg_treats_as_latlong, epsg_treats_as_northingeasting
from rasterio.env import env_ctx_if_needed, Env
from rasterio.errors import CRSError

<<<<<<< HEAD
from .conftest import (
    gdal_version,
    requires_gdal21,
    requires_gdal22,
    requires_gdal_lt_3,
    requires_gdal3,
)
=======
from .conftest import requires_gdal21, requires_gdal22, requires_gdal_lt_3, requires_gdal3
>>>>>>> 88fe294c


# Items like "D_North_American_1983" characterize the Esri dialect
# of WKT SRS.
ESRI_PROJECTION_STRING = (
    'PROJCS["USA_Contiguous_Albers_Equal_Area_Conic_USGS_version",'
    'GEOGCS["GCS_North_American_1983",DATUM["D_North_American_1983",'
    'SPHEROID["GRS_1980",6378137.0,298.257222101]],'
    'PRIMEM["Greenwich",0.0],'
    'UNIT["Degree",0.0174532925199433]],'
    'PROJECTION["Albers"],'
    'PARAMETER["false_easting",0.0],'
    'PARAMETER["false_northing",0.0],'
    'PARAMETER["central_meridian",-96.0],'
    'PARAMETER["standard_parallel_1",29.5],'
    'PARAMETER["standard_parallel_2",45.5],'
    'PARAMETER["latitude_of_origin",23.0],'
    'UNIT["Meter",1.0],'
    'VERTCS["NAVD_1988",'
    'VDATUM["North_American_Vertical_Datum_1988"],'
    'PARAMETER["Vertical_Shift",0.0],'
    'PARAMETER["Direction",1.0],UNIT["Centimeter",0.01]]]')


class CustomCRS(object):
    def to_wkt(self):
        return CRS.from_epsg(4326).to_wkt()


def test_crs_constructor_dict():
    """Can create a CRS from a dict"""
    crs = CRS({'init': 'epsg:3857'})
    assert crs['init'] == 'epsg:3857'
    assert 'PROJCS["WGS 84 / Pseudo-Mercator"' in crs.wkt


def test_crs_constructor_keywords():
    """Can create a CRS from keyword args, ignoring unknowns"""
    crs = CRS(init='epsg:3857', foo='bar')
    assert crs['init'] == 'epsg:3857'
    assert 'PROJCS["WGS 84 / Pseudo-Mercator"' in crs.wkt


def test_crs_constructor_crs_obj():
    """Can create a CRS from a CRS obj"""
    crs = CRS(CRS(init='epsg:3857'))
    assert crs['init'] == 'epsg:3857'
    assert 'PROJCS["WGS 84 / Pseudo-Mercator"' in crs.wkt


@pytest.fixture(scope='session')
def profile_rgb_byte_tif(path_rgb_byte_tif):
    with rasterio.open(path_rgb_byte_tif) as src:
        return src.profile


def test_read_epsg():
    with rasterio.open('tests/data/RGB.byte.tif') as src:
        assert src.crs.to_epsg() == 32618


@requires_gdal_lt_3
def test_read_esri_wkt():
    with rasterio.open('tests/data/test_esri_wkt.tif') as src:
        assert 'PROJCS["USA_Contiguous_Albers_Equal_Area_Conic_USGS_version",' in src.crs.wkt
        assert 'GEOGCS["GCS_North_American_1983",DATUM["D_North_American_1983",' in src.crs.wkt
        assert src.crs.to_dict() == {
            'datum': 'NAD83',
            'lat_0': 23,
            'lat_1': 29.5,
            'lat_2': 45.5,
            'lon_0': -96,
            'no_defs': True,
            'proj': 'aea',
            'units': 'm',
            'x_0': 0,
            'y_0': 0,
        }


def test_read_no_crs():
    """crs of a dataset with no SRS is None"""
    with rasterio.open('tests/data/389225main_sw_1965_1024.jpg') as src:
        assert src.crs is None


# Ensure that CRS sticks when we write a file.
@pytest.mark.gdalbin
def test_write_3857(tmpdir):
    src_path = str(tmpdir.join('lol.tif'))
    subprocess.call([
        'gdalwarp', '-t_srs', 'epsg:3857',
        'tests/data/RGB.byte.tif', src_path])
    dst_path = str(tmpdir.join('wut.tif'))
    with rasterio.open(src_path) as src:
        with rasterio.open(dst_path, 'w', **src.meta) as dst:
            assert dst.crs.to_epsg() == 3857
    info = subprocess.check_output([
        'gdalinfo', dst_path])
    # WKT string may vary a bit w.r.t GDAL versions
    assert '"WGS 84 / Pseudo-Mercator"' in info.decode('utf-8')


def test_write_bogus_fails(tmpdir, profile_rgb_byte_tif):
    src_path = str(tmpdir.join('lol.tif'))
    profile = profile_rgb_byte_tif.copy()
    profile['crs'] = ['foo']
    with pytest.raises(CRSError):
        rasterio.open(src_path, 'w', **profile)
        # TODO: switch to DatasetWriter here and don't require a .start().


def test_from_proj4_json():
    json_str = '{"proj": "longlat", "ellps": "WGS84", "datum": "WGS84"}'
    crs_dict = CRS.from_string(json_str)
    assert crs_dict == json.loads(json_str)

    # Test with invalid JSON code
    with pytest.raises(ValueError):
        assert CRS.from_string('{foo: bar}')


def test_from_epsg():
    crs_dict = CRS.from_epsg(4326)
    assert crs_dict['init'].lower() == 'epsg:4326'

    # Test with invalid EPSG code
    with pytest.raises(ValueError):
        assert CRS.from_epsg(0)


def test_from_epsg_string():
    crs_dict = CRS.from_string('epsg:4326')
    assert crs_dict['init'].lower() == 'epsg:4326'

    # Test with invalid EPSG code
    with pytest.raises(ValueError):
        assert CRS.from_string('epsg:xyz')


def test_from_string():
    wgs84_crs = CRS.from_string('+proj=longlat +ellps=WGS84 +datum=WGS84 +no_defs')
    assert wgs84_crs.to_dict() == {'init': 'epsg:4326'}

    # Make sure this doesn't get handled using the from_epsg() even though 'epsg' is in the string
    epsg_init_crs = CRS.from_string('+init=epsg:26911')
    assert epsg_init_crs.to_dict() == {'init': 'epsg:26911'}


@pytest.mark.parametrize('proj,expected', [({'init': 'epsg:4326'}, True), ({'init': 'epsg:3857'}, False)])
def test_is_geographic(proj, expected):
    assert CRS(proj).is_geographic is expected


def test_is_geographic_from_string():
    wgs84_crs = CRS.from_string('+proj=longlat +ellps=WGS84 +datum=WGS84 +no_defs')
    assert wgs84_crs.is_geographic is True

    nad27_crs = CRS.from_string('+proj=longlat +ellps=clrk66 +datum=NAD27 +no_defs')
    assert nad27_crs.is_geographic is True

    lcc_crs = CRS.from_string('+lon_0=-95 +ellps=GRS80 +y_0=0 +no_defs=True +proj=lcc +x_0=0 +units=m +lat_2=77 +lat_1=49 +lat_0=0')
    assert lcc_crs.is_geographic is False


def test_is_projected():
    assert CRS({'init': 'epsg:3857'}).is_projected is True

    lcc_crs = CRS.from_string('+lon_0=-95 +ellps=GRS80 +y_0=0 +no_defs=True +proj=lcc +x_0=0 +units=m +lat_2=77 +lat_1=49 +lat_0=0')
    assert CRS(lcc_crs).is_projected is True

    wgs84_crs = CRS.from_string('+proj=longlat +ellps=WGS84 +datum=WGS84 +no_defs')
    assert CRS(wgs84_crs).is_projected is False


@requires_gdal21(reason="CRS equality is buggy pre-2.1")
@pytest.mark.parametrize('epsg_code', [3857, 4326, 26913, 32618])
def test_equality_from_epsg(epsg_code):
    assert CRS.from_epsg(epsg_code) == CRS.from_epsg(epsg_code)


@requires_gdal21(reason="CRS equality is buggy pre-2.1")
@pytest.mark.parametrize('epsg_code', [3857, 4326, 26913, 32618])
def test_equality_from_dict(epsg_code):
    assert CRS.from_dict(init='epsg:{}'.format(epsg_code)) == CRS.from_dict(init='epsg:{}'.format(epsg_code))


def test_is_same_crs():
    crs1 = CRS({'init': 'epsg:4326'})
    crs2 = CRS({'init': 'epsg:3857'})

    assert crs1 == crs1
    assert crs1 != crs2

    wgs84_crs = CRS.from_string('+proj=longlat +ellps=WGS84 +datum=WGS84 +no_defs')
    assert crs1 == wgs84_crs

    # Make sure that same projection with different parameter are not equal
    lcc_crs1 = CRS.from_string('+lon_0=-95 +ellps=GRS80 +y_0=0 +no_defs=True +proj=lcc +x_0=0 +units=m +lat_2=77 +lat_1=49 +lat_0=0')
    lcc_crs2 = CRS.from_string('+lon_0=-95 +ellps=GRS80 +y_0=0 +no_defs=True +proj=lcc +x_0=0 +units=m +lat_2=77 +lat_1=45 +lat_0=0')
    assert lcc_crs1 != lcc_crs2


def test_null_crs_equality():
    assert CRS() == CRS()
    a = CRS()
    assert a == a
    assert not a != a


def test_null_and_valid_crs_equality():
    assert (CRS() == CRS(init='epsg:4326')) is False


def test_to_string():
    assert CRS({'init': 'epsg:4326'}).to_string() == "EPSG:4326"


def test_is_valid_false():
    with Env(), pytest.raises(CRSError):
        CRS(init='epsg:432600').is_valid


def test_is_valid():
    assert CRS(init='epsg:4326').is_valid


@pytest.mark.parametrize('arg', ['{}', '[]', ''])
def test_empty_json(arg):
    with Env(), pytest.raises(CRSError):
        CRS.from_string(arg)


@pytest.mark.parametrize('arg', [None, {}, ''])
def test_can_create_osr_none_err(arg):
    """Passing None or empty fails"""
    assert not _can_create_osr(arg)


def test_can_create_osr():
    assert _can_create_osr({'init': 'epsg:4326'})
    assert _can_create_osr('epsg:4326')


@pytest.mark.parametrize('arg', ['epsg:-1', 'foo'])
def test_can_create_osr_invalid(arg):
    """invalid CRS definitions fail"""
    with Env():
        assert not _can_create_osr(arg)


@requires_gdal22(
    reason="GDAL bug resolved in 2.2+ allowed invalid CRS to be created")
def test_can_create_osr_invalid_epsg_0():
    assert not _can_create_osr('epsg:')


def test_has_wkt_property():
    assert CRS({'init': 'epsg:4326'}).wkt.startswith('GEOGCS["WGS 84",DATUM')


def test_repr():
    assert repr(CRS({'init': 'epsg:4326'})).startswith("CRS.from_epsg(4326)")


def test_dunder_str():
    assert str(CRS({'init': 'epsg:4326'})) == CRS({'init': 'epsg:4326'}).to_string()


def test_epsg_code_true():
    assert CRS({'init': 'epsg:4326'}).is_epsg_code


def test_epsg():
    assert CRS({'init': 'epsg:4326'}).to_epsg() == 4326
    assert CRS.from_string('+proj=longlat +datum=WGS84 +no_defs').to_epsg() == 4326


def test_epsg__no_code_available():
    lcc_crs = CRS.from_string('+lon_0=-95 +ellps=GRS80 +y_0=0 +no_defs=True +proj=lcc '
                              '+x_0=0 +units=m +lat_2=77 +lat_1=49 +lat_0=0')
    assert lcc_crs.to_epsg() is None


def test_crs_OSR_equivalence():
    crs1 = CRS.from_string('+proj=longlat +datum=WGS84 +no_defs')
    crs2 = CRS.from_string('+proj=latlong +datum=WGS84 +no_defs')
    crs3 = CRS({'init': 'epsg:4326'})
    assert crs1 == crs2
    assert crs1 == crs3


def test_crs_OSR_no_equivalence():
    crs1 = CRS.from_string('+proj=longlat +datum=WGS84 +no_defs')
    crs2 = CRS.from_string('+proj=longlat +datum=NAD27 +no_defs')
    assert crs1 != crs2


def test_safe_osr_release(tmpdir):
    log = logging.getLogger('rasterio._gdal')
    log.setLevel(logging.DEBUG)
    logfile = str(tmpdir.join('test.log'))
    fh = logging.FileHandler(logfile)
    log.addHandler(fh)

    with rasterio.Env():
        CRS({}) == CRS({})

    log = open(logfile).read()
    assert "Pointer 'hSRS' is NULL in 'OSRRelease'" not in log


@requires_gdal21(reason="CRS equality is buggy pre-2.1")
def test_from_wkt():
    wgs84 = CRS.from_string('+proj=longlat +datum=WGS84 +no_defs')
    from_wkt = CRS.from_wkt(wgs84.wkt)
    assert wgs84.wkt == from_wkt.wkt


def test_from_wkt_invalid():
    with Env(), pytest.raises(CRSError):
        CRS.from_wkt('trash')


def test_from_user_input_epsg():
    assert 'init' in CRS.from_user_input('epsg:4326')


@requires_gdal_lt_3
@pytest.mark.parametrize('projection_string', [ESRI_PROJECTION_STRING])
def test_from_esri_wkt_no_fix(projection_string):
    """Test ESRI CRS morphing with no datum fixing"""
    with Env():
        crs = CRS.from_wkt(projection_string)
        assert 'DATUM["D_North_American_1983"' in crs.wkt


@requires_gdal_lt_3
@pytest.mark.parametrize('projection_string', [ESRI_PROJECTION_STRING])
def test_from_esri_wkt_fix_datum(projection_string):
    """Test ESRI CRS morphing with datum fixing"""
    with Env(GDAL_FIX_ESRI_WKT='DATUM'):
        crs = CRS.from_wkt(projection_string, morph_from_esri_dialect=True)
        assert 'DATUM["North_American_Datum_1983"' in crs.wkt


@requires_gdal_lt_3
def test_to_esri_wkt_fix_datum():
    """Morph to Esri form"""
    assert 'DATUM["D_North_American_1983"' in CRS(init='epsg:26913').to_wkt(morph_to_esri_dialect=True)


def test_compound_crs():
    wkt = """COMPD_CS["unknown",GEOGCS["WGS 84",DATUM["WGS_1984",SPHEROID["WGS 84",6378137,298.257223563,AUTHORITY["EPSG","7030"]],TOWGS84[0,0,0,0,0,0,0],AUTHORITY["EPSG","6326"]],PRIMEM["Greenwich",0],UNIT["degree",0.0174532925199433],AUTHORITY["EPSG","4326"]],VERT_CS["unknown",VERT_DATUM["unknown",2005],UNIT["metre",1.0,AUTHORITY["EPSG","9001"]],AXIS["Up",UP]]]"""
    assert CRS.from_wkt(wkt).wkt.startswith('COMPD_CS')


def test_dataset_compound_crs():
    with rasterio.open("tests/data/compdcs.vrt") as dataset:
        assert dataset.crs.wkt.startswith('COMPD_CS')


@pytest.mark.wheel
def test_environ_patch(gdalenv, monkeypatch):
    """PROJ_LIB is patched when rasterio._crs is imported"""
    monkeypatch.delenv('GDAL_DATA', raising=False)
    monkeypatch.delenv('PROJ_LIB', raising=False)
    with env_ctx_if_needed():
        assert CRS.from_epsg(4326) != CRS(units='m', proj='aeqd', ellps='WGS84', datum='WGS84', lat_0=-17.0, lon_0=-44.0)


def test_exception():
    """Get the exception we expect"""
    with pytest.raises(CRSError):
        CRS.from_wkt("bogus")


def test_exception_proj4():
    """Get the exception message we expect"""
    with pytest.raises(CRSError):
        CRS.from_proj4("+proj=bogus")


@pytest.mark.parametrize('projection_string', [ESRI_PROJECTION_STRING])
def test_crs_private_wkt(projection_string):
    """Original WKT is saved"""
    CRS.from_wkt(projection_string)._wkt == projection_string


@pytest.mark.parametrize('projection_string', [ESRI_PROJECTION_STRING])
def test_implicit_proj_dict(projection_string):
    """Ensure that old behavior is preserved"""
    assert CRS.from_wkt(projection_string)['proj'] == 'aea'


def test_capitalized_epsg_init():
    """Ensure that old behavior is preserved"""
    assert CRS(init='EPSG:4326').to_epsg() == 4326


def test_issue1609_wktext_a():
    """Check on fix of issue 1609"""
    src_proj = {'ellps': 'WGS84',
            'proj': 'stere',
            'lat_0': -90.0,
            'lon_0': 0.0,
            'x_0': 0.0,
            'y_0': 0.0,
            'lat_ts': -70,
            'no_defs': True}
    wkt = CRS(src_proj).wkt
    assert 'PROJECTION["Polar_Stereographic"]' in wkt
    assert 'PARAMETER["latitude_of_origin",-70]' in wkt


@requires_gdal_lt_3
def test_issue1609_wktext_b():
    """Check on fix of issue 1609"""
    dst_proj = {'ellps': 'WGS84',
               'h': 9000000.0,
               'lat_0': -78.0,
               'lon_0': 0.0,
               'proj': 'nsper',
               'units': 'm',
               'x_0': 0,
               'y_0': 0,
               'wktext': True}
    wkt = CRS(dst_proj).wkt
    assert '+wktext' in wkt


def test_empty_crs_str():
    """str(CRS()) should be empty string"""
    assert str(CRS()) == ''


def test_issue1620():
    """Different forms of EPSG:3857 are equal"""
    assert CRS.from_wkt('PROJCS["WGS 84 / Pseudo-Mercator",GEOGCS["WGS 84",DATUM["WGS_1984",SPHEROID["WGS 84",6378137,298.257223563,AUTHORITY["EPSG","7030"]],AUTHORITY["EPSG","6326"]],PRIMEM["Greenwich",0,AUTHORITY["EPSG","8901"]],UNIT["degree",0.0174532925199433,AUTHORITY["EPSG","9122"]],AUTHORITY["EPSG","4326"]],PROJECTION["Mercator_1SP"],PARAMETER["central_meridian",0],PARAMETER["scale_factor",1],PARAMETER["false_easting",0],PARAMETER["false_northing",0],UNIT["metre",1,AUTHORITY["EPSG","9001"]],AXIS["X",EAST],AXIS["Y",NORTH],EXTENSION["PROJ4","+proj=merc +a=6378137 +b=6378137 +lat_ts=0.0 +lon_0=0.0 +x_0=0.0 +y_0=0 +k=1.0 +units=m +nadgrids=@null +wktext +no_defs"],AUTHORITY["EPSG","3857"]]') == CRS.from_dict(init='epsg:3857')


@pytest.mark.parametrize('factory,arg', [(CRS.from_epsg, 3857), (CRS.from_dict, {'ellps': 'WGS84', 'proj': 'stere', 'lat_0': -90.0, 'lon_0': 0.0, 'x_0': 0.0, 'y_0': 0.0, 'lat_ts': -70, 'no_defs': True})])
def test_pickle(factory, arg):
    """A CRS is pickleable"""
    crs1 = factory(arg)
    crs2 = pickle.loads(pickle.dumps(crs1))
    assert crs2 == crs1


def test_linear_units():
    """CRS linear units can be had"""
    assert CRS.from_epsg(3857).linear_units == 'metre'
    assert CRS.from_epsg(2261).linear_units == 'US survey foot'
    assert CRS.from_epsg(4326).linear_units == 'unknown'


def test_linear_units_factor():
    """CRS linear units can be had"""
    assert CRS.from_epsg(3857).linear_units_factor[0] == 'metre'
    assert CRS.from_epsg(3857).linear_units_factor[1] == 1.0
    assert CRS.from_epsg(2261).linear_units_factor[0] == 'US survey foot'
    assert CRS.from_epsg(2261).linear_units_factor[1] == pytest.approx(0.3048006096012192)
    with pytest.raises(CRSError):
        CRS.from_epsg(4326).linear_units_factor


def test_crs_copy():
    """CRS can be copied"""
    assert copy.copy(CRS.from_epsg(3857)).wkt.startswith('PROJCS["WGS 84 / Pseudo-Mercator",GEOGCS["WGS 84",DATUM["WGS_1984",SPHEROID["WGS 84"')


def test_crs_hash():
    """hashes of equivalent CRS are equal"""
    assert hash(CRS.from_epsg(3857)) == hash(CRS.from_epsg(3857))


def test_crs_hash_unequal():
    """hashes of non-equivalent CRS are not equal"""
    assert hash(CRS.from_epsg(3857)) != hash(CRS.from_epsg(4326))


def test_crs84():
    """Create CRS from OGC code"""
    assert "WGS 84" in CRS.from_user_input("urn:ogc:def:crs:OGC::CRS84").wkt


@pytest.mark.parametrize("other", ["", 4.2, 0])
def test_equals_different_type(other):
    """Comparison to non-CRS objects is False"""
    assert CRS.from_epsg(4326) != other


def test_from_user_input_custom_crs_class():
    """Support comparison to foreign objects that provide to_wkt()"""
    assert CRS.from_user_input(CustomCRS()) == CRS.from_epsg(4326)


@pytest.mark.parametrize(
    "crs_obj",
    [
        CRS.from_user_input("http://www.opengis.net/def/crs/EPSG/0/4326"),
        pytest.param(
            CRS.from_epsg(4326),
            marks=pytest.mark.xfail(
                gdal_version.major < 3, reason="GDAL 2 always returns False"
            ),
        ),
    ],
)
def test_epsg_treats_as_latlong(crs_obj):
    """EPSG treats this CRS as lat, lon (see also PR #1943)."""
    assert epsg_treats_as_latlong(crs_obj)


@pytest.mark.parametrize(
    "crs_obj",
    [
        CRS.from_user_input("http://www.opengis.net/def/crs/OGC/1.3/CRS84"),
        CRS.from_user_input("http://www.opengis.net/def/crs/EPSG/0/2193"),
        CRS.from_epsg(3857),
        CRS.from_epsg(32618),
    ]
)
def test_epsg_treats_as_latlong_not(crs_obj):
    """EPSG does not treat this CRS as lat, lon (see also PR #1943)."""
    assert not epsg_treats_as_latlong(crs_obj)


@pytest.mark.parametrize(
    "crs_obj",
    [
        CRS.from_user_input("http://www.opengis.net/def/crs/EPSG/0/2193"),
        pytest.param(
            CRS.from_epsg(2193),
            marks=pytest.mark.xfail(
                gdal_version.major < 3, reason="GDAL 2 always returns False"
            ),
        ),
    ],
)
def test_epsg_treats_as_northingeasting(crs_obj):
    """EPSG treats this CRS as northing, easting"""
    assert epsg_treats_as_northingeasting(crs_obj)


@pytest.mark.parametrize(
    "crs_obj",
    [
        CRS.from_epsg(32618),
        CRS.from_epsg(3857),
        CRS.from_user_input("http://www.opengis.net/def/crs/OGC/1.3/CRS84"),
        CRS.from_user_input("http://www.opengis.net/def/crs/EPSG/0/4326"),
    ],
)
def test_epsg_treats_as_northingeasting_not(crs_obj):
    """EPSG does not treat this CRS as northing, easting"""
    assert not epsg_treats_as_northingeasting(crs_obj)


def test_from_string__wkt_with_proj():
    wkt = (
        'PROJCS["WGS 84 / Pseudo-Mercator",'
        'GEOGCS["WGS 84",'
        '    DATUM["WGS_1984",'
        '        SPHEROID["WGS 84",6378137,298.257223563,'
        '            AUTHORITY["EPSG","7030"]],'
        '        AUTHORITY["EPSG","6326"]],'
        '    PRIMEM["Greenwich",0,'
        '        AUTHORITY["EPSG","8901"]],'
        '    UNIT["degree",0.0174532925199433,'
        '        AUTHORITY["EPSG","9122"]],'
        '    AUTHORITY["EPSG","4326"]],'
        'PROJECTION["Mercator_1SP"],'
        'PARAMETER["central_meridian",0],'
        'PARAMETER["scale_factor",1],'
        'PARAMETER["false_easting",0],'
        'PARAMETER["false_northing",0],'
        'UNIT["metre",1,'
        '    AUTHORITY["EPSG","9001"]],'
        'AXIS["Easting",EAST],'
        'AXIS["Northing",NORTH],'
        'EXTENSION["PROJ4","+proj=merc +a=6378137 +b=6378137 +lat_ts=0 '
        '+lon_0=0 +x_0=0 +y_0=0 +k=1 +units=m +nadgrids=@null +wktext +no_defs"],'
        'AUTHORITY["EPSG","3857"]] '
    )
    assert CRS.from_string(wkt).to_epsg() == 3857


@requires_gdal3
def test_esri_auth__from_string():
    assert CRS.from_string('ESRI:54009').to_string() == 'ESRI:54009'


@requires_gdal3
def test_esri_auth__to_epsg():
    assert CRS.from_user_input('ESRI:54009').to_epsg() is None


@requires_gdal3
def test_esri_auth__to_authority():
    assert CRS.from_user_input('ESRI:54009').to_authority() == ('ESRI', '54009')


def test_from_authority__to_authority():
    assert CRS.from_authority("EPSG", 4326).to_authority() == ("EPSG", "4326")


def test_to_authority__no_code_available():
    lcc_crs = CRS.from_string('+lon_0=-95 +ellps=GRS80 +y_0=0 +no_defs=True +proj=lcc '
                              '+x_0=0 +units=m +lat_2=77 +lat_1=49 +lat_0=0')
    assert lcc_crs.to_authority() is None


@pytest.mark.parametrize(
    'crs_obj,result',
    [
        (CRS.from_user_input("http://www.opengis.net/def/crs/OGC/1.3/CRS84"), False),
        (CRS.from_user_input("http://www.opengis.net/def/crs/EPSG/0/2193"), False),
        (CRS.from_user_input("http://www.opengis.net/def/crs/EPSG/0/4326"), True),
    ]
)
def test_is_latlong(crs_obj, result):
    """Test if CRS should be treated as latlon."""
    assert epsg_treats_as_latlong(crs_obj) == result


@pytest.mark.parametrize(
    'crs_obj,result',
    [
        (CRS.from_user_input("http://www.opengis.net/def/crs/OGC/1.3/CRS84"), False),
        (CRS.from_user_input("http://www.opengis.net/def/crs/EPSG/0/2193"), True),
        (CRS.from_user_input("http://www.opengis.net/def/crs/EPSG/0/4326"), False),
    ]
)
def test_is_northingeasting(crs_obj, result):
    """Test if CRS should be treated as having northing/easting coordinate ordering."""
    assert epsg_treats_as_northingeasting(crs_obj) == result


@requires_gdal_lt_3
@pytest.mark.parametrize('crs_obj', [CRS.from_epsg(4326), CRS.from_epsg(2193)])
def test_latlong_northingeasting_gdal2(crs_obj):
    """Check CRS created from epsg with GDAL 2 always return False."""
    assert not epsg_treats_as_latlong(crs_obj)
    assert not epsg_treats_as_northingeasting(crs_obj)


@requires_gdal3
def test_latlong_northingeasting_gdal3():
    """Check CRS created from epsg with GDAL 3."""
    assert epsg_treats_as_latlong(CRS.from_epsg(4326))
    assert epsg_treats_as_northingeasting(CRS.from_epsg(2193))<|MERGE_RESOLUTION|>--- conflicted
+++ resolved
@@ -15,7 +15,6 @@
 from rasterio.env import env_ctx_if_needed, Env
 from rasterio.errors import CRSError
 
-<<<<<<< HEAD
 from .conftest import (
     gdal_version,
     requires_gdal21,
@@ -23,10 +22,6 @@
     requires_gdal_lt_3,
     requires_gdal3,
 )
-=======
-from .conftest import requires_gdal21, requires_gdal22, requires_gdal_lt_3, requires_gdal3
->>>>>>> 88fe294c
-
 
 # Items like "D_North_American_1983" characterize the Esri dialect
 # of WKT SRS.
