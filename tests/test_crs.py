"""crs module tests"""

import copy
import json
import logging
import os
import pickle
import subprocess

import pytest

import rasterio
from rasterio._base import _can_create_osr
from rasterio.crs import CRS, epsg_treats_as_latlong, epsg_treats_as_northingeasting
from rasterio.env import env_ctx_if_needed, Env
from rasterio.errors import CRSError

from .conftest import (
    gdal_version,
    requires_gdal21,
    requires_gdal22,
    requires_gdal_lt_3,
    requires_gdal3,
)


# Items like "D_North_American_1983" characterize the Esri dialect
# of WKT SRS.
ESRI_PROJECTION_STRING = (
    'PROJCS["USA_Contiguous_Albers_Equal_Area_Conic_USGS_version",'
    'GEOGCS["GCS_North_American_1983",DATUM["D_North_American_1983",'
    'SPHEROID["GRS_1980",6378137.0,298.257222101]],'
    'PRIMEM["Greenwich",0.0],'
    'UNIT["Degree",0.0174532925199433]],'
    'PROJECTION["Albers"],'
    'PARAMETER["false_easting",0.0],'
    'PARAMETER["false_northing",0.0],'
    'PARAMETER["central_meridian",-96.0],'
    'PARAMETER["standard_parallel_1",29.5],'
    'PARAMETER["standard_parallel_2",45.5],'
    'PARAMETER["latitude_of_origin",23.0],'
    'UNIT["Meter",1.0],'
    'VERTCS["NAVD_1988",'
    'VDATUM["North_American_Vertical_Datum_1988"],'
    'PARAMETER["Vertical_Shift",0.0],'
    'PARAMETER["Direction",1.0],UNIT["Centimeter",0.01]]]')


class CustomCRS(object):
    def to_wkt(self):
        return CRS.from_epsg(4326).to_wkt()


def test_crs_constructor_dict():
    """Can create a CRS from a dict"""
    crs = CRS({'init': 'epsg:3857'})
    assert crs['init'] == 'epsg:3857'
    assert 'PROJCS["WGS 84 / Pseudo-Mercator"' in crs.wkt


def test_crs_constructor_keywords():
    """Can create a CRS from keyword args, ignoring unknowns"""
    crs = CRS(init='epsg:3857', foo='bar')
    assert crs['init'] == 'epsg:3857'
    assert 'PROJCS["WGS 84 / Pseudo-Mercator"' in crs.wkt


def test_crs_constructor_crs_obj():
    """Can create a CRS from a CRS obj"""
    crs = CRS(CRS(init='epsg:3857'))
    assert crs['init'] == 'epsg:3857'
    assert 'PROJCS["WGS 84 / Pseudo-Mercator"' in crs.wkt


@pytest.fixture(scope='session')
def profile_rgb_byte_tif(path_rgb_byte_tif):
    with rasterio.open(path_rgb_byte_tif) as src:
        return src.profile


def test_read_epsg():
    with rasterio.open('tests/data/RGB.byte.tif') as src:
        assert src.crs.to_epsg() == 32618


@requires_gdal_lt_3
def test_read_esri_wkt():
    with rasterio.open('tests/data/test_esri_wkt.tif') as src:
        assert 'PROJCS["USA_Contiguous_Albers_Equal_Area_Conic_USGS_version",' in src.crs.wkt
        assert 'GEOGCS["GCS_North_American_1983",DATUM["D_North_American_1983",' in src.crs.wkt
        assert src.crs.to_dict() == {
            'datum': 'NAD83',
            'lat_0': 23,
            'lat_1': 29.5,
            'lat_2': 45.5,
            'lon_0': -96,
            'no_defs': True,
            'proj': 'aea',
            'units': 'm',
            'x_0': 0,
            'y_0': 0,
        }


def test_read_no_crs():
    """crs of a dataset with no SRS is None"""
    with rasterio.open('tests/data/389225main_sw_1965_1024.jpg') as src:
        assert src.crs is None


# Ensure that CRS sticks when we write a file.
@pytest.mark.gdalbin
def test_write_3857(tmpdir):
    src_path = str(tmpdir.join('lol.tif'))
    subprocess.call([
        'gdalwarp', '-t_srs', 'epsg:3857',
        'tests/data/RGB.byte.tif', src_path])
    dst_path = str(tmpdir.join('wut.tif'))
    with rasterio.open(src_path) as src:
        with rasterio.open(dst_path, 'w', **src.meta) as dst:
            assert dst.crs.to_epsg() == 3857
    info = subprocess.check_output([
        'gdalinfo', dst_path])
    # WKT string may vary a bit w.r.t GDAL versions
    assert '"WGS 84 / Pseudo-Mercator"' in info.decode('utf-8')


def test_write_bogus_fails(tmpdir, profile_rgb_byte_tif):
    src_path = str(tmpdir.join('lol.tif'))
    profile = profile_rgb_byte_tif.copy()
    profile['crs'] = ['foo']
    with pytest.raises(CRSError):
        rasterio.open(src_path, 'w', **profile)
        # TODO: switch to DatasetWriter here and don't require a .start().


def test_from_proj4_json():
    json_str = '{"proj": "longlat", "ellps": "WGS84", "datum": "WGS84"}'
    crs_dict = CRS.from_string(json_str)
    assert crs_dict == json.loads(json_str)

    # Test with invalid JSON code
    with pytest.raises(ValueError):
        assert CRS.from_string('{foo: bar}')


def test_from_epsg():
    crs_dict = CRS.from_epsg(4326)
    assert crs_dict['init'].lower() == 'epsg:4326'

    # Test with invalid EPSG code
    with pytest.raises(ValueError):
        assert CRS.from_epsg(0)


def test_from_epsg_string():
    crs_dict = CRS.from_string('epsg:4326')
    assert crs_dict['init'].lower() == 'epsg:4326'

    # Test with invalid EPSG code
    with pytest.raises(ValueError):
        assert CRS.from_string('epsg:xyz')


def test_from_string():
    wgs84_crs = CRS.from_string('+proj=longlat +ellps=WGS84 +datum=WGS84 +no_defs')
    assert wgs84_crs.to_dict() == {'init': 'epsg:4326'}

    # Make sure this doesn't get handled using the from_epsg() even though 'epsg' is in the string
    epsg_init_crs = CRS.from_string('+init=epsg:26911')
    assert epsg_init_crs.to_dict() == {'init': 'epsg:26911'}


@pytest.mark.parametrize('proj,expected', [({'init': 'epsg:4326'}, True), ({'init': 'epsg:3857'}, False)])
def test_is_geographic(proj, expected):
    assert CRS(proj).is_geographic is expected


def test_is_geographic_from_string():
    wgs84_crs = CRS.from_string('+proj=longlat +ellps=WGS84 +datum=WGS84 +no_defs')
    assert wgs84_crs.is_geographic is True

    nad27_crs = CRS.from_string('+proj=longlat +ellps=clrk66 +datum=NAD27 +no_defs')
    assert nad27_crs.is_geographic is True

    lcc_crs = CRS.from_string('+lon_0=-95 +ellps=GRS80 +y_0=0 +no_defs=True +proj=lcc +x_0=0 +units=m +lat_2=77 +lat_1=49 +lat_0=0')
    assert lcc_crs.is_geographic is False


def test_is_projected():
    assert CRS({'init': 'epsg:3857'}).is_projected is True

    lcc_crs = CRS.from_string('+lon_0=-95 +ellps=GRS80 +y_0=0 +no_defs=True +proj=lcc +x_0=0 +units=m +lat_2=77 +lat_1=49 +lat_0=0')
    assert CRS(lcc_crs).is_projected is True

    wgs84_crs = CRS.from_string('+proj=longlat +ellps=WGS84 +datum=WGS84 +no_defs')
    assert CRS(wgs84_crs).is_projected is False


@requires_gdal21(reason="CRS equality is buggy pre-2.1")
@pytest.mark.parametrize('epsg_code', [3857, 4326, 26913, 32618])
def test_equality_from_epsg(epsg_code):
    assert CRS.from_epsg(epsg_code) == CRS.from_epsg(epsg_code)


@requires_gdal21(reason="CRS equality is buggy pre-2.1")
@pytest.mark.parametrize('epsg_code', [3857, 4326, 26913, 32618])
def test_equality_from_dict(epsg_code):
    assert CRS.from_dict(init='epsg:{}'.format(epsg_code)) == CRS.from_dict(init='epsg:{}'.format(epsg_code))


def test_is_same_crs():
    crs1 = CRS({'init': 'epsg:4326'})
    crs2 = CRS({'init': 'epsg:3857'})

    assert crs1 == crs1
    assert crs1 != crs2

    wgs84_crs = CRS.from_string('+proj=longlat +ellps=WGS84 +datum=WGS84 +no_defs')
    assert crs1 == wgs84_crs

    # Make sure that same projection with different parameter are not equal
    lcc_crs1 = CRS.from_string('+lon_0=-95 +ellps=GRS80 +y_0=0 +no_defs=True +proj=lcc +x_0=0 +units=m +lat_2=77 +lat_1=49 +lat_0=0')
    lcc_crs2 = CRS.from_string('+lon_0=-95 +ellps=GRS80 +y_0=0 +no_defs=True +proj=lcc +x_0=0 +units=m +lat_2=77 +lat_1=45 +lat_0=0')
    assert lcc_crs1 != lcc_crs2


def test_null_crs_equality():
    assert CRS() == CRS()
    a = CRS()
    assert a == a
    assert not a != a


def test_null_and_valid_crs_equality():
    assert (CRS() == CRS(init='epsg:4326')) is False


def test_to_string():
    assert CRS({'init': 'epsg:4326'}).to_string() == "EPSG:4326"


def test_is_valid_false():
    with Env(), pytest.raises(CRSError):
        CRS(init='epsg:432600').is_valid


def test_is_valid():
    assert CRS(init='epsg:4326').is_valid


@pytest.mark.parametrize('arg', ['{}', '[]', ''])
def test_empty_json(arg):
    with Env(), pytest.raises(CRSError):
        CRS.from_string(arg)


@pytest.mark.parametrize('arg', [None, {}, ''])
def test_can_create_osr_none_err(arg):
    """Passing None or empty fails"""
    assert not _can_create_osr(arg)


def test_can_create_osr():
    assert _can_create_osr({'init': 'epsg:4326'})
    assert _can_create_osr('epsg:4326')


@pytest.mark.parametrize('arg', ['epsg:-1', 'foo'])
def test_can_create_osr_invalid(arg):
    """invalid CRS definitions fail"""
    with Env():
        assert not _can_create_osr(arg)


@requires_gdal22(
    reason="GDAL bug resolved in 2.2+ allowed invalid CRS to be created")
def test_can_create_osr_invalid_epsg_0():
    assert not _can_create_osr('epsg:')


def test_has_wkt_property():
    assert CRS({'init': 'epsg:4326'}).wkt.startswith('GEOGCS["WGS 84",DATUM')


def test_repr():
    assert repr(CRS({'init': 'epsg:4326'})).startswith("CRS.from_epsg(4326)")


def test_dunder_str():
    assert str(CRS({'init': 'epsg:4326'})) == CRS({'init': 'epsg:4326'}).to_string()


def test_epsg_code_true():
    assert CRS({'init': 'epsg:4326'}).is_epsg_code


def test_epsg():
    assert CRS({'init': 'epsg:4326'}).to_epsg() == 4326
    assert CRS.from_string('+proj=longlat +datum=WGS84 +no_defs').to_epsg() == 4326


def test_epsg__no_code_available():
    lcc_crs = CRS.from_string('+lon_0=-95 +ellps=GRS80 +y_0=0 +no_defs=True +proj=lcc '
                              '+x_0=0 +units=m +lat_2=77 +lat_1=49 +lat_0=0')
    assert lcc_crs.to_epsg() is None


def test_crs_OSR_equivalence():
    crs1 = CRS.from_string('+proj=longlat +datum=WGS84 +no_defs')
    crs2 = CRS.from_string('+proj=latlong +datum=WGS84 +no_defs')
    crs3 = CRS({'init': 'epsg:4326'})
    assert crs1 == crs2
    assert crs1 == crs3


def test_crs_OSR_no_equivalence():
    crs1 = CRS.from_string('+proj=longlat +datum=WGS84 +no_defs')
    crs2 = CRS.from_string('+proj=longlat +datum=NAD27 +no_defs')
    assert crs1 != crs2


def test_safe_osr_release(tmpdir):
    log = logging.getLogger('rasterio._gdal')
    log.setLevel(logging.DEBUG)
    logfile = str(tmpdir.join('test.log'))
    fh = logging.FileHandler(logfile)
    log.addHandler(fh)

    with rasterio.Env():
        CRS({}) == CRS({})

    log = open(logfile).read()
    assert "Pointer 'hSRS' is NULL in 'OSRRelease'" not in log


@requires_gdal21(reason="CRS equality is buggy pre-2.1")
def test_from_wkt():
    wgs84 = CRS.from_string('+proj=longlat +datum=WGS84 +no_defs')
    from_wkt = CRS.from_wkt(wgs84.wkt)
    assert wgs84.wkt == from_wkt.wkt


def test_from_wkt_invalid():
    with Env(), pytest.raises(CRSError):
        CRS.from_wkt('trash')


def test_from_user_input_epsg():
    assert 'init' in CRS.from_user_input('epsg:4326')


@requires_gdal_lt_3
@pytest.mark.parametrize('projection_string', [ESRI_PROJECTION_STRING])
def test_from_esri_wkt_no_fix(projection_string):
    """Test ESRI CRS morphing with no datum fixing"""
    with Env():
        crs = CRS.from_wkt(projection_string)
        assert 'DATUM["D_North_American_1983"' in crs.wkt


@requires_gdal_lt_3
@pytest.mark.parametrize('projection_string', [ESRI_PROJECTION_STRING])
def test_from_esri_wkt_fix_datum(projection_string):
    """Test ESRI CRS morphing with datum fixing"""
    with Env(GDAL_FIX_ESRI_WKT='DATUM'):
        crs = CRS.from_wkt(projection_string, morph_from_esri_dialect=True)
        assert 'DATUM["North_American_Datum_1983"' in crs.wkt


@requires_gdal_lt_3
def test_to_esri_wkt_fix_datum():
    """Morph to Esri form"""
    assert 'DATUM["D_North_American_1983"' in CRS(init='epsg:26913').to_wkt(morph_to_esri_dialect=True)


def test_compound_crs():
    wkt = """COMPD_CS["unknown",GEOGCS["WGS 84",DATUM["WGS_1984",SPHEROID["WGS 84",6378137,298.257223563,AUTHORITY["EPSG","7030"]],TOWGS84[0,0,0,0,0,0,0],AUTHORITY["EPSG","6326"]],PRIMEM["Greenwich",0],UNIT["degree",0.0174532925199433],AUTHORITY["EPSG","4326"]],VERT_CS["unknown",VERT_DATUM["unknown",2005],UNIT["metre",1.0,AUTHORITY["EPSG","9001"]],AXIS["Up",UP]]]"""
    assert CRS.from_wkt(wkt).wkt.startswith('COMPD_CS')


def test_dataset_compound_crs():
    with rasterio.open("tests/data/compdcs.vrt") as dataset:
        assert dataset.crs.wkt.startswith('COMPD_CS')


@pytest.mark.wheel
def test_environ_patch(gdalenv, monkeypatch):
    """PROJ_LIB is patched when rasterio._crs is imported"""
    monkeypatch.delenv('GDAL_DATA', raising=False)
    monkeypatch.delenv('PROJ_LIB', raising=False)
    with env_ctx_if_needed():
        assert CRS.from_epsg(4326) != CRS(units='m', proj='aeqd', ellps='WGS84', datum='WGS84', lat_0=-17.0, lon_0=-44.0)


def test_exception():
    """Get the exception we expect"""
    with pytest.raises(CRSError):
        CRS.from_wkt("bogus")


def test_exception_proj4():
    """Get the exception message we expect"""
    with pytest.raises(CRSError):
        CRS.from_proj4("+proj=bogus")


@pytest.mark.parametrize('projection_string', [ESRI_PROJECTION_STRING])
def test_crs_private_wkt(projection_string):
    """Original WKT is saved"""
    CRS.from_wkt(projection_string)._wkt == projection_string


@pytest.mark.parametrize('projection_string', [ESRI_PROJECTION_STRING])
def test_implicit_proj_dict(projection_string):
    """Ensure that old behavior is preserved"""
    assert CRS.from_wkt(projection_string)['proj'] == 'aea'


def test_capitalized_epsg_init():
    """Ensure that old behavior is preserved"""
    assert CRS(init='EPSG:4326').to_epsg() == 4326


def test_issue1609_wktext_a():
    """Check on fix of issue 1609"""
    src_proj = {'ellps': 'WGS84',
            'proj': 'stere',
            'lat_0': -90.0,
            'lon_0': 0.0,
            'x_0': 0.0,
            'y_0': 0.0,
            'lat_ts': -70,
            'no_defs': True}
    wkt = CRS(src_proj).wkt
    assert 'PROJECTION["Polar_Stereographic"]' in wkt
    assert 'PARAMETER["latitude_of_origin",-70]' in wkt


@requires_gdal_lt_3
def test_issue1609_wktext_b():
    """Check on fix of issue 1609"""
    dst_proj = {'ellps': 'WGS84',
               'h': 9000000.0,
               'lat_0': -78.0,
               'lon_0': 0.0,
               'proj': 'nsper',
               'units': 'm',
               'x_0': 0,
               'y_0': 0,
               'wktext': True}
    wkt = CRS(dst_proj).wkt
    assert '+wktext' in wkt


def test_empty_crs_str():
    """str(CRS()) should be empty string"""
    assert str(CRS()) == ''


def test_issue1620():
    """Different forms of EPSG:3857 are equal"""
    assert CRS.from_wkt('PROJCS["WGS 84 / Pseudo-Mercator",GEOGCS["WGS 84",DATUM["WGS_1984",SPHEROID["WGS 84",6378137,298.257223563,AUTHORITY["EPSG","7030"]],AUTHORITY["EPSG","6326"]],PRIMEM["Greenwich",0,AUTHORITY["EPSG","8901"]],UNIT["degree",0.0174532925199433,AUTHORITY["EPSG","9122"]],AUTHORITY["EPSG","4326"]],PROJECTION["Mercator_1SP"],PARAMETER["central_meridian",0],PARAMETER["scale_factor",1],PARAMETER["false_easting",0],PARAMETER["false_northing",0],UNIT["metre",1,AUTHORITY["EPSG","9001"]],AXIS["X",EAST],AXIS["Y",NORTH],EXTENSION["PROJ4","+proj=merc +a=6378137 +b=6378137 +lat_ts=0.0 +lon_0=0.0 +x_0=0.0 +y_0=0 +k=1.0 +units=m +nadgrids=@null +wktext +no_defs"],AUTHORITY["EPSG","3857"]]') == CRS.from_dict(init='epsg:3857')


@pytest.mark.parametrize('factory,arg', [(CRS.from_epsg, 3857), (CRS.from_dict, {'ellps': 'WGS84', 'proj': 'stere', 'lat_0': -90.0, 'lon_0': 0.0, 'x_0': 0.0, 'y_0': 0.0, 'lat_ts': -70, 'no_defs': True})])
def test_pickle(factory, arg):
    """A CRS is pickleable"""
    crs1 = factory(arg)
    crs2 = pickle.loads(pickle.dumps(crs1))
    assert crs2 == crs1


def test_linear_units():
    """CRS linear units can be had"""
    assert CRS.from_epsg(3857).linear_units == 'metre'
    assert CRS.from_epsg(2261).linear_units == 'US survey foot'
    assert CRS.from_epsg(4326).linear_units == 'unknown'


def test_linear_units_factor():
    """CRS linear units can be had"""
    assert CRS.from_epsg(3857).linear_units_factor[0] == 'metre'
    assert CRS.from_epsg(3857).linear_units_factor[1] == 1.0
    assert CRS.from_epsg(2261).linear_units_factor[0] == 'US survey foot'
    assert CRS.from_epsg(2261).linear_units_factor[1] == pytest.approx(0.3048006096012192)
    with pytest.raises(CRSError):
        CRS.from_epsg(4326).linear_units_factor


def test_crs_copy():
    """CRS can be copied"""
    assert copy.copy(CRS.from_epsg(3857)).wkt.startswith('PROJCS["WGS 84 / Pseudo-Mercator",GEOGCS["WGS 84",DATUM["WGS_1984",SPHEROID["WGS 84"')


def test_crs_hash():
    """hashes of equivalent CRS are equal"""
    assert hash(CRS.from_epsg(3857)) == hash(CRS.from_epsg(3857))


def test_crs_hash_unequal():
    """hashes of non-equivalent CRS are not equal"""
    assert hash(CRS.from_epsg(3857)) != hash(CRS.from_epsg(4326))


def test_crs84():
    """Create CRS from OGC code"""
    assert "WGS 84" in CRS.from_user_input("urn:ogc:def:crs:OGC::CRS84").wkt


@pytest.mark.parametrize("other", ["", 4.2, 0])
def test_equals_different_type(other):
    """Comparison to non-CRS objects is False"""
    assert CRS.from_epsg(4326) != other


def test_from_user_input_custom_crs_class():
    """Support comparison to foreign objects that provide to_wkt()"""
    assert CRS.from_user_input(CustomCRS()) == CRS.from_epsg(4326)


<<<<<<< HEAD
@pytest.mark.parametrize(
    "crs_obj",
    [
        CRS.from_user_input("http://www.opengis.net/def/crs/EPSG/0/4326"),
        pytest.param(
            CRS.from_epsg(4326),
            marks=pytest.mark.xfail(
                gdal_version.major < 3, reason="GDAL 2 always returns False"
            ),
        ),
    ],
)
def test_epsg_treats_as_latlong(crs_obj):
    """EPSG treats this CRS as lat, lon (see also PR #1943)."""
    assert epsg_treats_as_latlong(crs_obj)


@pytest.mark.parametrize(
    "crs_obj",
    [
        CRS.from_user_input("http://www.opengis.net/def/crs/OGC/1.3/CRS84"),
        CRS.from_user_input("http://www.opengis.net/def/crs/EPSG/0/2193"),
        CRS.from_epsg(3857),
        CRS.from_epsg(32618),
    ]
)
def test_epsg_treats_as_latlong_not(crs_obj):
    """EPSG does not treat this CRS as lat, lon (see also PR #1943)."""
    assert not epsg_treats_as_latlong(crs_obj)


@pytest.mark.parametrize(
    "crs_obj",
    [
        CRS.from_user_input("http://www.opengis.net/def/crs/EPSG/0/2193"),
        pytest.param(
            CRS.from_epsg(2193),
            marks=pytest.mark.xfail(
                gdal_version.major < 3, reason="GDAL 2 always returns False"
            ),
        ),
    ],
)
def test_epsg_treats_as_northingeasting(crs_obj):
    """EPSG treats this CRS as northing, easting"""
    assert epsg_treats_as_northingeasting(crs_obj)


@pytest.mark.parametrize(
    "crs_obj",
    [
        CRS.from_epsg(32618),
        CRS.from_epsg(3857),
        CRS.from_user_input("http://www.opengis.net/def/crs/OGC/1.3/CRS84"),
        CRS.from_user_input("http://www.opengis.net/def/crs/EPSG/0/4326"),
    ],
)
def test_epsg_treats_as_northingeasting_not(crs_obj):
    """EPSG does not treat this CRS as northing, easting"""
    assert not epsg_treats_as_northingeasting(crs_obj)
=======
def test_from_string__wkt_with_proj():
    wkt = (
        'PROJCS["WGS 84 / Pseudo-Mercator",'
        'GEOGCS["WGS 84",'
        '    DATUM["WGS_1984",'
        '        SPHEROID["WGS 84",6378137,298.257223563,'
        '            AUTHORITY["EPSG","7030"]],'
        '        AUTHORITY["EPSG","6326"]],'
        '    PRIMEM["Greenwich",0,'
        '        AUTHORITY["EPSG","8901"]],'
        '    UNIT["degree",0.0174532925199433,'
        '        AUTHORITY["EPSG","9122"]],'
        '    AUTHORITY["EPSG","4326"]],'
        'PROJECTION["Mercator_1SP"],'
        'PARAMETER["central_meridian",0],'
        'PARAMETER["scale_factor",1],'
        'PARAMETER["false_easting",0],'
        'PARAMETER["false_northing",0],'
        'UNIT["metre",1,'
        '    AUTHORITY["EPSG","9001"]],'
        'AXIS["Easting",EAST],'
        'AXIS["Northing",NORTH],'
        'EXTENSION["PROJ4","+proj=merc +a=6378137 +b=6378137 +lat_ts=0 '
        '+lon_0=0 +x_0=0 +y_0=0 +k=1 +units=m +nadgrids=@null +wktext +no_defs"],'
        'AUTHORITY["EPSG","3857"]] '
    )
    assert CRS.from_string(wkt).to_epsg() == 3857
>>>>>>> dea196c7
<|MERGE_RESOLUTION|>--- conflicted
+++ resolved
@@ -519,7 +519,6 @@
     assert CRS.from_user_input(CustomCRS()) == CRS.from_epsg(4326)
 
 
-<<<<<<< HEAD
 @pytest.mark.parametrize(
     "crs_obj",
     [
@@ -580,7 +579,8 @@
 def test_epsg_treats_as_northingeasting_not(crs_obj):
     """EPSG does not treat this CRS as northing, easting"""
     assert not epsg_treats_as_northingeasting(crs_obj)
-=======
+
+
 def test_from_string__wkt_with_proj():
     wkt = (
         'PROJCS["WGS 84 / Pseudo-Mercator",'
@@ -607,5 +607,4 @@
         '+lon_0=0 +x_0=0 +y_0=0 +k=1 +units=m +nadgrids=@null +wktext +no_defs"],'
         'AUTHORITY["EPSG","3857"]] '
     )
-    assert CRS.from_string(wkt).to_epsg() == 3857
->>>>>>> dea196c7
+    assert CRS.from_string(wkt).to_epsg() == 3857