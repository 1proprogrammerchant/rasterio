# Tests requiring S3 credentials.
# Collected here to make them easier to skip/xfail.

import logging
import sys

import boto3
import pytest

import rasterio
from rasterio._env import del_gdal_config, get_gdal_config, set_gdal_config
from rasterio.env import Env, defenv, delenv, getenv, setenv, ensure_env, ensure_env_credentialled
from rasterio.env import GDALVersion, require_gdal_version
from rasterio.errors import EnvError, RasterioIOError, GDALVersionError
from rasterio.rio.main import main_group

from .conftest import requires_gdal21


# Custom markers.
credentials = pytest.mark.skipif(
    not(boto3.Session()._session.get_credentials()),
    reason="S3 raster access requires credentials")


logging.basicConfig(stream=sys.stderr, level=logging.DEBUG)

L8TIF = "s3://landsat-pds/L8/139/045/LC81390452014295LGN00/LC81390452014295LGN00_B1.TIF"
L8TIFB2 = "s3://landsat-pds/L8/139/045/LC81390452014295LGN00/LC81390452014295LGN00_B2.TIF"
httpstif = "https://landsat-pds.s3.amazonaws.com/L8/139/045/LC81390452014295LGN00/LC81390452014295LGN00_B1.TIF"


def test_gdal_config_accessers():
    """Low level GDAL config access."""
    assert get_gdal_config('foo') is None
    set_gdal_config('foo', 'bar')
    assert get_gdal_config('foo') == 'bar'
    del_gdal_config('foo')
    assert get_gdal_config('foo') is None


def test_gdal_config_accessors_no_normalize():
    """Disables casting keys to upper case and normalizing values to boolean
    Python values.
    """
    assert get_gdal_config('foo') is None
    set_gdal_config('foo', 'ON', normalize=False)
    assert get_gdal_config('foo', normalize=False) == 'ON'
    del_gdal_config('foo')
    assert get_gdal_config('foo') is None


def test_gdal_config_accessors_capitalization():
    """GDAL normalizes config names to upper case so Rasterio does not
    need to do it on its own.  This test serves as a canary in case GDAL
    changes its behavior, which is an important part of reinstating
    discovered environment variables when ``rasterio.Env()`` starts.
    GDAL does not alter config values.
    """
    assert get_gdal_config('foo') is None
    assert get_gdal_config('FOO') is None

    set_gdal_config('foo', 'bar')

    assert get_gdal_config('foo') == 'bar'
    assert get_gdal_config('FOO') == 'bar'

    del_gdal_config('foo')
    assert get_gdal_config('foo') is None
    assert get_gdal_config('FOO') is None

    set_gdal_config('upper', 'UPPER')
    assert get_gdal_config('upper') == 'UPPER'
    del_gdal_config('upper')


# The 'gdalenv' fixture ensures that gdal configuration is deleted
# at the end of the test, making tests as isolates as GDAL allows.

def test_env_accessors(gdalenv):
    """High level GDAL env access."""
    defenv()
    setenv(foo='1', bar='2')
    expected = {'foo': '1', 'bar': '2'}
    items = getenv()
    assert items == rasterio.env.local._env.options
    # Comparison below requires removal of GDAL_DATA.
    items.pop('GDAL_DATA', None)
    assert items == expected
    assert get_gdal_config('foo') == 1
    assert get_gdal_config('bar') == 2
    delenv()
    with pytest.raises(EnvError):
        getenv()
    assert get_gdal_config('foo') is None
    assert get_gdal_config('bar') is None


def test_env_accessors_no_env():
    """Sould all raise an exception."""
    with pytest.raises(EnvError):
        delenv()
    with pytest.raises(EnvError):
        setenv()
    with pytest.raises(EnvError):
        getenv()


def test_ensure_env_decorator(gdalenv):
    @ensure_env
    def f():
        return getenv()['RASTERIO_ENV']
    assert f() is True


def test_ensure_env_credentialled_decorator(monkeypatch, gdalenv):
<<<<<<< HEAD
=======
    """Credentialization is ensured by wrapper"""
>>>>>>> c3b24994
    monkeypatch.setenv('AWS_ACCESS_KEY_ID', 'id')
    monkeypatch.setenv('AWS_SECRET_ACCESS_KEY', 'key')
    monkeypatch.setenv('AWS_SESSION_TOKEN', 'token')

    @ensure_env_credentialled
    def f(path):
        return getenv()

    config = f('s3://foo/bar')
    assert config['AWS_ACCESS_KEY_ID'] == 'id'
    assert config['AWS_SECRET_ACCESS_KEY'] == 'key'
    assert config['AWS_SESSION_TOKEN'] == 'token'

    monkeypatch.undo()


def test_no_aws_gdal_config(gdalenv):
    """Trying to set AWS-specific GDAL config options fails."""
    with pytest.raises(EnvError):
        rasterio.Env(AWS_ACCESS_KEY_ID='x')
    with pytest.raises(EnvError):
        rasterio.Env(AWS_SECRET_ACCESS_KEY='y')


def test_env_empty(gdalenv):
    """Empty env has no defaults"""
    env = rasterio.Env(foo='x')
    assert env.options['foo'] == 'x'
    assert not env.context_options
    with env:
        assert get_gdal_config('CHECK_WITH_INVERT_PROJ') is None
        assert get_gdal_config('GTIFF_IMPLICIT_JPEG_OVR') is None
        assert get_gdal_config("RASTERIO_ENV") is None


def test_env_defaults(gdalenv):
    """Test env defaults."""
    env = rasterio.Env.from_defaults(foo='x')
    assert env.options['foo'] == 'x'
    assert not env.context_options
    with env:
        assert get_gdal_config('CHECK_WITH_INVERT_PROJ') is True
        assert get_gdal_config('GTIFF_IMPLICIT_JPEG_OVR') is False
        assert get_gdal_config("RASTERIO_ENV") is True


def test_aws_session(gdalenv):
    """Create an Env with a boto3 session."""
    aws_session = boto3.Session(
        aws_access_key_id='id', aws_secret_access_key='key',
        aws_session_token='token', region_name='null-island-1')
    with rasterio.env.Env(session=aws_session) as s:
        assert s._creds.access_key == 'id'
        assert s._creds.secret_key == 'key'
        assert s._creds.token == 'token'
        assert s.session.region_name == 'null-island-1'


def test_aws_session_credentials(gdalenv):
    """Create an Env with a boto3 session."""
    aws_session = boto3.Session(
        aws_access_key_id='id', aws_secret_access_key='key',
        aws_session_token='token', region_name='null-island-1')
    with rasterio.env.Env(session=aws_session) as s:
        s.credentialize()
        assert getenv()['AWS_ACCESS_KEY_ID'] == 'id'
        assert getenv()['AWS_REGION'] == 'null-island-1'
        assert getenv()['AWS_SECRET_ACCESS_KEY'] == 'key'
        assert getenv()['AWS_SESSION_TOKEN'] == 'token'


def test_with_aws_session_credentials(gdalenv):
    """Create an Env with a boto3 session."""
    env = rasterio.Env(
        aws_access_key_id='id', aws_secret_access_key='key',
        aws_session_token='token', region_name='null-island-1')
    with env:
        expected = {
            'AWS_ACCESS_KEY_ID': 'id', 'AWS_REGION': 'null-island-1',
            'AWS_SECRET_ACCESS_KEY': 'key', 'AWS_SESSION_TOKEN': 'token'}
        items = getenv()
        # Comparison below requires removal of GDAL_DATA.
        items.pop('GDAL_DATA', None)
        assert items == expected


def test_session_env_lazy(monkeypatch, gdalenv):
    """Create an Env with AWS env vars."""
    monkeypatch.setenv('AWS_ACCESS_KEY_ID', 'id')
    monkeypatch.setenv('AWS_SECRET_ACCESS_KEY', 'key')
    monkeypatch.setenv('AWS_SESSION_TOKEN', 'token')
    with rasterio.Env() as s:
        s.credentialize()
        assert getenv() == rasterio.env.local._env.options
        expected = {
            'AWS_ACCESS_KEY_ID': 'id',
            'AWS_SECRET_ACCESS_KEY': 'key',
            'AWS_SESSION_TOKEN': 'token'}
        for k, v in expected.items():
            assert getenv()[k] == v

    monkeypatch.undo()


def test_aws_unsigned(gdalenv):
    """Create an Env with no AWS signing."""
    with rasterio.env.Env(aws_unsigned=True) as s:
        s.credentialize()
        assert getenv()['AWS_NO_SIGN_REQUEST'] == 'YES'
        assert getenv().get('AWS_ACCESS_KEY_ID') is None


@pytest.mark.xfail(
    reason="Turning off signing in an inner env does not work in Rasterio 1.0")
def test_aws_unsigned_subenv(gdalenv):
    """Create an Env with no AWS signing."""
    with rasterio.Env(
            aws_access_key_id='id', aws_secret_access_key='key',
            aws_session_token='token', region_name='null-island-1'):
        with rasterio.env.Env(aws_unsigned=True) as inner:
            inner.credentialize()
            assert getenv()['AWS_NO_SIGN_REQUEST'] == 'YES'
            assert getenv().get('AWS_ACCESS_KEY_ID') is None


def test_open_with_default_env(gdalenv):
    """Read from a dataset with a default env."""
    with rasterio.open('tests/data/RGB.byte.tif') as dataset:
        assert dataset.count == 3


def test_open_with_env(gdalenv):
    """Read from a dataset with an explicit env."""
    with rasterio.Env():
        with rasterio.open('tests/data/RGB.byte.tif') as dataset:
            assert dataset.count == 3


def test_skip_gtiff(gdalenv):
    """De-register GTiff driver, verify that it will not be used."""
    with rasterio.Env(GDAL_SKIP='GTiff'):
        with pytest.raises(RasterioIOError):
            rasterio.open('tests/data/RGB.byte.tif')


@requires_gdal21(reason="S3 access requires 2.1+")
@credentials
@pytest.mark.network
def test_s3_open_with_env(gdalenv):
    """Read from S3 demonstrating lazy credentials."""
    with rasterio.Env():
        with rasterio.open(L8TIF) as dataset:
            assert dataset.count == 1


@requires_gdal21(reason="S3 access requires 2.1+")
@credentials
@pytest.mark.network
def test_s3_open_with_implicit_env(gdalenv):
    """Read from S3 using default env."""
    with rasterio.open(L8TIF) as dataset:
        assert dataset.count == 1


@requires_gdal21(reason="S3 access requires 2.1+")
@credentials
@pytest.mark.network
def test_env_open_s3(gdalenv):
    """Read using env as context."""
    creds = boto3.Session().get_credentials()
    with rasterio.Env(aws_access_key_id=creds.access_key,
                      aws_secret_access_key=creds.secret_key):
        with rasterio.open(L8TIF) as dataset:
            assert dataset.count == 1


@requires_gdal21(reason="S3 access requires 2.1+")
@credentials
@pytest.mark.network
def test_env_open_s3_credentials(gdalenv):
    """Read using env as context."""
    aws_session = boto3.Session()
    with rasterio.Env(aws_session=aws_session):
        with rasterio.open(L8TIF) as dataset:
            assert dataset.count == 1


@requires_gdal21(reason="S3 access requires 2.1+")
@credentials
@pytest.mark.network
def test_ensured_env_no_credentializing(gdalenv):
    """open's extra env doesn't override outer env"""
    with rasterio.Env(aws_access_key_id='foo',
                      aws_secret_access_key='bar'):
        with pytest.raises(Exception):
            rasterio.open(L8TIFB2)


@requires_gdal21(reason="S3 access requires 2.1+")
@pytest.mark.network
def test_open_https_vsicurl(gdalenv):
    """Read from HTTPS URL."""
    with rasterio.open(httpstif) as dataset:
        assert dataset.count == 1


# CLI tests.

@requires_gdal21(reason="S3 access requires 2.1+")
@credentials
@pytest.mark.network
def test_s3_rio_info(runner):
    """S3 is supported by rio-info."""
    result = runner.invoke(main_group, ['info', L8TIF])
    assert result.exit_code == 0
    assert '"crs": "EPSG:32645"' in result.output


@requires_gdal21(reason="S3 access requires 2.1+")
@credentials
@pytest.mark.network
def test_https_rio_info(runner):
    """HTTPS is supported by rio-info."""
    result = runner.invoke(main_group, ['info', httpstif])
    assert result.exit_code == 0
    assert '"crs": "EPSG:32645"' in result.output


def test_rio_env_credentials_options(tmpdir, monkeypatch, runner):
    """Confirm that --aws-profile option works."""
    credentials_file = tmpdir.join('credentials')
    credentials_file.write("[testing]\n"
                           "aws_access_key_id = foo\n"
                           "aws_secret_access_key = bar\n"
                           "aws_session_token = baz")
    monkeypatch.setenv('AWS_SHARED_CREDENTIALS_FILE', str(credentials_file))
    monkeypatch.setenv('AWS_SESSION_TOKEN', 'ignore_me')
    result = runner.invoke(
        main_group, ['--aws-profile', 'testing', 'env', '--credentials'])
    assert result.exit_code == 0
    assert '"aws_access_key_id": "foo"' in result.output
    assert '"aws_secret_access_key": "bar"' in result.output
    assert '"aws_session_token": "baz"' in result.output
    monkeypatch.undo()


def test_ensure_defaults_teardown(gdalenv):

    """This test guards against a regression.  Previously ``rasterio.Env()``
    would quietly reinstate any ``rasterio.env.default_options`` that was
    not modified by the environment.

    https://github.com/mapbox/rasterio/issues/968
    """

    def _check_defaults():
        for key in Env.default_options().keys():
            assert get_gdal_config(key) is None

    _check_defaults()
    with rasterio.Env():
        pass

    _check_defaults()
    assert rasterio.env.local._env is None


@pytest.mark.parametrize("key,val", [
    ('key', 'ON'),
    ('CHECK_WITH_INVERT_PROJ', 'ON'),
    ('key', 'OFF'),
    ('CHECK_WITH_INVERT_PROJ', 'OFF')])
def test_env_discovery(key, val):
    """When passing options to ``rasterio.Env()`` Rasterio first checks
    to see if they were set in the environment and reinstates on exit.
    The discovered environment should only be reinstated when the outermost
    environment exits.  It's really important that this test use an
    environment default.
    """

    assert rasterio.env.local._discovered_options is None, \
        "Something has gone horribly wrong."

    try:
        # This should persist when all other environment managers exit.
        set_gdal_config(key, val)

        # Start an environment and overwrite the value that should persist
        with rasterio.Env(**{key: True}):
            assert get_gdal_config(key) is True
            assert rasterio.env.local._discovered_options == {key: val}

            # Start another nested environment, again overwriting the value
            # that should persist
            with rasterio.Env(**{key: False}):
                assert rasterio.env.local._discovered_options == {key: val}
                assert get_gdal_config(key) is False

            # Ensure the outer state is restored.
            assert rasterio.env.local._discovered_options == {key: val}
            assert get_gdal_config(key) is True

        # Ensure the discovered value remains unchanged.
        assert rasterio.env.local._discovered_options is None
        assert get_gdal_config(key, normalize=False) == val

    # Leaving this option in the GDAL environment could cause a problem
    # for other tests.
    finally:
        del_gdal_config(key)


def test_have_registered_drivers():
    """Ensure drivers are only registered once, otherwise each thread will
    acquire a threadlock whenever an environment is started."""
    with rasterio.Env():
        assert rasterio.env.local._env._have_registered_drivers


def test_gdal_cachemax():
    """``GDAL_CACHEMAX`` is a special case."""
    original_cachemax = get_gdal_config('GDAL_CACHEMAX')
    assert original_cachemax != 4321
    # GDALSetCacheMax() has a limit of somewhere between 2 and 3 GB.
    # We use GDALSetCacheMax64(), so use a value that is outside the 32 bit
    # range to verify it is not being truncated.
    set_gdal_config('GDAL_CACHEMAX', 4321)
    assert get_gdal_config('GDAL_CACHEMAX', 4321) == 4321

    # On first read the number will be in bytes.  Drop to MB if necessary.
    try:
        set_gdal_config('GDAL_CACHEMAX', original_cachemax)
    except OverflowError:
        set_gdal_config('GDAL_CACHEMAX', int(original_cachemax / 1000000))


def test_gdalversion_class_parse():
    v = GDALVersion.parse('1.9.0')
    assert v.major == 1 and v.minor == 9

    v = GDALVersion.parse('1.9')
    assert v.major == 1 and v.minor == 9

    v = GDALVersion.parse('1.9a')
    assert v.major == 1 and v.minor == 9


def test_gdalversion_class_parse_err():
    invalids = ('foo', 'foo.bar', '1', '1.', '1.a', '.1')

    for invalid in invalids:
        with pytest.raises(ValueError):
            GDALVersion.parse(invalid)


def test_gdalversion_class_runtime():
    """Test the version of GDAL from this runtime"""
    GDALVersion.runtime().major >= 1


def test_gdalversion_class_cmp():
    assert GDALVersion(1, 0) == GDALVersion(1, 0)
    assert GDALVersion(2, 0) > GDALVersion(1, 0)
    assert GDALVersion(1, 1) > GDALVersion(1, 0)
    assert GDALVersion(1, 2) < GDALVersion(2, 2)

    # Because we don't care about patch component
    assert GDALVersion.parse('1.0') == GDALVersion.parse('1.0.10')

    assert GDALVersion.parse('1.9') < GDALVersion.parse('2.2.0')
    assert GDALVersion.parse('2.0.0') > GDALVersion(1, 9)


def test_gdalversion_class_repr():
    assert (GDALVersion(2, 1)).__repr__() == 'GDALVersion(major=2, minor=1)'


def test_gdalversion_class_str():
    assert str(GDALVersion(2, 1)) == '2.1'


def test_gdalversion_class_at_least():
    assert GDALVersion(2, 1).at_least(GDALVersion(1, 9))
    assert GDALVersion(2, 1).at_least((1, 9))
    assert GDALVersion(2, 1).at_least('1.9')

    assert not GDALVersion(2, 1).at_least(GDALVersion(2, 2))
    assert not GDALVersion(2, 1).at_least((2, 2))
    assert not GDALVersion(2, 1).at_least('2.2')


def test_gdalversion_class_at_least_invalid_type():
    invalids_types = ({}, {'major': 1, 'minor': 1}, [1, 2])

    for invalid in invalids_types:
        with pytest.raises(TypeError):
            GDALVersion(2, 1).at_least(invalid)


def test_require_gdal_version():
    @require_gdal_version('1.0')
    def a():
        return 1

    assert a() == 1


def test_require_gdal_version_too_low():
    """Functions that are too low raise a GDALVersionError"""
    version = '10000000.0'

    @require_gdal_version(version)
    def b():
        return 2

    with pytest.raises(GDALVersionError) as exc_info:
        b()

    message = 'GDAL version must be >= {0}'.format(version)
    assert message in exc_info.value.args[0]


def test_require_gdal_version_is_max_version():
    """Functions that are less than the required version are allowed, those that
    are too high raise a GDALVersionError"""
    @require_gdal_version('10000000.0', is_max_version=True)
    def a():
        return 1

    assert a() == 1

    @require_gdal_version('1.0', is_max_version=True)
    def b():
        return 2

    with pytest.raises(GDALVersionError):
        b()


def test_require_gdal_version_reason():
    reason = 'This totally awesome new feature is was introduced in GDAL 10000'

    @require_gdal_version('10000.0', reason=reason)
    def b():
        return 2

    with pytest.raises(GDALVersionError) as exc_info:
        b()

    assert reason in exc_info.value.args[0]


def test_require_gdal_version_err():
    """version is a required parameter and must be valid"""

    for invalid_version in ['bogus', 'a.b', '1.a.b']:
        with pytest.raises(ValueError):
            @require_gdal_version(invalid_version)
            def a():
                return 1


def test_require_gdal_version_param():
    """Parameter is allowed for all versions >= 1.0"""
    @require_gdal_version('1.0', param='foo')
    def a(foo=None):
        return foo

    assert a() is None
    assert a('bar') == 'bar'


def test_require_gdal_version_param_version_too_low():
    """Parameter is not allowed since runtime is too low a version"""

    version = '10000000.0'

    @require_gdal_version(version, param='foo')
    def a(foo=None):
        return foo

    assert a() is None  # param is not used, OK
    assert a(None) is None  # param is default, OK
    assert a(foo=None) is None  # param is keyword with default, OK

    with pytest.raises(GDALVersionError):
        a("not None")  # parameter passed as a position argument and not default

    with pytest.raises(GDALVersionError) as exc_info:
        a(foo='bar')  # parameter passed as a keyword argument and not default

    message = 'usage of parameter "foo" requires GDAL >= {0}'.format(version)
    assert message in exc_info.value.args[0]


def test_require_gdal_version_param_version_too_high():
    """Parameter is not allowed since runtime is too low a version"""

    version = '1.0'

    @require_gdal_version(version, param='foo', is_max_version=True)
    def a(foo=None):
        return foo

    assert a() is None  # param is not used, OK
    assert a(None) is None  # param is default, OK
    assert a(foo=None) is None  # param is keyword with default, OK

    with pytest.raises(GDALVersionError):
        a("not None")

    with pytest.raises(GDALVersionError) as exc_info:
        a(foo='bar')

    message = 'usage of parameter "foo" requires GDAL <= {0}'.format(version)
    assert message in exc_info.value.args[0]


def test_require_gdal_version_param_values():
    """Parameter values are allowed for all versions >= 1.0"""

    for values in [('bar',), ['bar'], {'bar'}]:
        @require_gdal_version('1.0', param='foo', values=values)
        def a(foo=None):
            return foo

        assert a() is None
        assert a('bar') == 'bar'
        assert a(foo='bar') == 'bar'


def test_require_gdal_version_param_values_err():
    """Parameter values must be tuple, list, or set, otherwise raises
    ValueError"""

    for invalid_values in ['bar', 1, 1.5, {'a': 'b'}]:
        with pytest.raises(ValueError):
            @require_gdal_version('1.0', param='foo', values=invalid_values)
            def func_a(foo=None):
                return foo

        with pytest.raises(ValueError):
            @require_gdal_version('1.0', values=invalid_values)
            def func_b(foo=None):
                return foo


def test_require_gdal_version_param_values_version_too_low():
    """Parameter values not allowed since runtime is too low a version"""
    version = '10000000.0'

    @require_gdal_version(version, param='foo', values=['bar'])
    def a(foo=None):
        return foo

    assert a('ok') == 'ok'  # param value allowed if not in values
    assert a(foo='ok') == 'ok'

    with pytest.raises(GDALVersionError) as exc_info:
        a(foo='bar')

    message = 'parameter "foo=bar" requires GDAL >= {0}'.format(version)
    assert message in exc_info.value.args[0]


def test_require_gdal_version_param_values_version_too_high():
    """Parameter values not allowed since runtime is too low a version"""
    version = '1.0'

    @require_gdal_version(version, param='foo', values=['bar'],
                          is_max_version=True)
    def a(foo=None):
        return foo

    assert a(foo='ok') == 'ok'  # param value allowed if not in values

    with pytest.raises(GDALVersionError):
        a('bar')

    with pytest.raises(GDALVersionError) as exc_info:
        a(foo='bar')

    message = 'parameter "foo=bar" requires GDAL <= {0}'.format(version)
    assert message in exc_info.value.args[0]


def test_require_gdal_version_chaining():
    version = '10000000.0'

    @require_gdal_version(version, param='foo', values=['bar'])
    @require_gdal_version(version, param='something', values=['else'])
    def a(foo=None, something=None):
        return foo, something

    # param values allowed if not in values
    assert a(foo='ok', something='not else') == ('ok', 'not else')

    # first decorator causes this to fail
    with pytest.raises(GDALVersionError) as exc_info:
        a(foo='bar', something='else')

    message = 'parameter "foo=bar" requires GDAL >= {0}'.format(version)
    assert message in exc_info.value.args[0]

    # second decorator causes this to fail
    with pytest.raises(GDALVersionError) as exc_info:
        a(foo='ok', something='else')

    message = 'parameter "something=else" requires GDAL >= {0}'.format(version)
    assert message in exc_info.value.args[0]<|MERGE_RESOLUTION|>--- conflicted
+++ resolved
@@ -114,10 +114,7 @@
 
 
 def test_ensure_env_credentialled_decorator(monkeypatch, gdalenv):
-<<<<<<< HEAD
-=======
     """Credentialization is ensured by wrapper"""
->>>>>>> c3b24994
     monkeypatch.setenv('AWS_ACCESS_KEY_ID', 'id')
     monkeypatch.setenv('AWS_SECRET_ACCESS_KEY', 'key')
     monkeypatch.setenv('AWS_SESSION_TOKEN', 'token')
